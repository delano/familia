--- conflicted
+++ resolved
@@ -35,16 +35,12 @@
 
 12. **[Expiration](feature-expiration.md)** - TTL management and cascading expiration
 13. **[Quantization](feature-quantization.md)** - Time-based data bucketing for analytics
-<<<<<<< HEAD
 14. **[Time Literals](time-literals.md)** - Time manipulation and formatting utilities
-=======
-14. **[Time Utilities](time-utilities.md)** - Time manipulation and formatting utilities
 
 ### 🛠️ Implementation & Usage
 
-15. **[Implementation Guide](implementation.md)** - Advanced configuration and usage patterns
-16. **[Optimized Loading](optimized-loading.md)** - Reduce Redis commands by 50-96% for bulk object loading _(new!)_
->>>>>>> 701559b9
+15. **[Optimized Loading](optimized-loading.md)** - Reduce Redis commands by 50-96% for bulk object loading _(new!)_
+
 
 ## 🚀 Quick Start Examples
 
