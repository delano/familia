--- conflicted
+++ resolved
@@ -9,11 +9,7 @@
     gem 'tryouts', path: '../tryouts'
     gem 'uri-valkey', path: '..//uri-valkey/gems', glob: 'uri-valkey.gemspec'
   else
-<<<<<<< HEAD
-    gem 'tryouts', '~> 3.4.0', require: false
-=======
     gem 'tryouts', '~> 3.5.1', require: false
->>>>>>> 8ffb1b97
   end
   gem 'concurrent-ruby', '~> 1.3.5', require: false
   gem 'ruby-prof'
